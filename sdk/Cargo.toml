[package]
name = "c2pa"
version = "0.33.3"
description = "Rust SDK for C2PA (Coalition for Content Provenance and Authenticity) implementors"
authors = [
	"Maurice Fisher <mfisher@adobe.com>",
	"Gavin Peacock <gpeacock@adobe.com>",
	"Eric Scouten <scouten@adobe.com>",
	"Leonard Rosenthol <lrosenth@adobe.com>",
	"Dave Kozma <dkozma@adobe.com>",
]
license = "MIT OR Apache-2.0"
documentation = "https://docs.rs/c2pa"
homepage = "https://contentauthenticity.org"
repository = "https://github.com/contentauth/c2pa-rs"
readme = "../README.md"
keywords = ["xmp", "metadata"]
categories = ["api-bindings"]
edition = "2021"
rust-version = "1.74.0"
exclude = ["tests/fixtures"]

[package.metadata.docs.rs]
all-features = true
rustdoc-args = ["--cfg", "docsrs"]

[features]
default = ["v1_api"]
add_thumbnails = ["image"]
psxxx_ocsp_stapling_experimental = []
file_io = ["openssl_sign", "dep:treeline"]
serialize_thumbnails = []
no_interleaved_io = ["file_io"]
fetch_remote_manifests = []
openssl_sign = ["openssl"]
json_schema = ["dep:schemars"]
v1_api = ["dep:treeline"]
unstable_api = []
openssl_ffi_mutex = []

# File formats
jpeg = ["dep:img-parts", "dep:jfifdump"]
mp3 = ["dep:id3"]
pdf = ["dep:lopdf"]
png = ["dep:img-parts", "dep:png_pong"]
riff = ["dep:riff"]
tiff = ["dep:byteordered"]

# The diagnostics feature is unsupported and might be removed.
# It enables some low-overhead timing features used in our development cycle.
diagnostics = []

[[example]]
name = "client"
required-features = ["file_io"]

[[example]]
name = "show"
required-features = ["file_io"]

[[example]]
name = "v2show"
required-features = ["unstable_api"]

[[example]]
name = "v2api"
required-features = ["unstable_api"]


[lib]
crate-type = ["lib"]

[dependencies]
asn1-rs = "0.5.2"
async-generic = "1.1"
async-recursion = "1.1.1"
async-trait = { version = "0.1.77" }
atree = "0.5.2"
base64 = "0.21.2"
bcder = "0.7.3"
bytes = "1.4.0"
byteorder = { version = "1.4.3", default-features = false }
<<<<<<< HEAD
byteordered = { version = "0.6.0", optional = true }
chrono = { version = "0.4.27", default-features = false, features = [
=======
byteordered = "0.6.0"
chrono = { version = "0.4.28", default-features = false, features = [
>>>>>>> 4333a28e
	"serde",
	"wasmbind",
] }
ciborium = "0.2.0"
config = { version = "0.14.0", default-features = false, features = [
	"json",
	"json5",
	"toml",
	"ron",
	"ini",
] }
conv = "0.3.3"
coset = "0.3.1"
extfmt = "0.1.1"
fast-xml = "0.23.1"
hex = "0.4.3"
# Version 1.13.0 doesn't compile under Rust < 1.75, pinning to 1.12.0
id3 = { version = "=1.12.0", optional = true }
img-parts = { version = "0.3.0", optional = true }
jfifdump = { version = "0.5.1", optional = true }
log = "0.4.8"
lopdf = { git = "https://github.com/vaultie/lopdf", default-features = false, features = ["chrono_time", "pom_parser", "rayon"], optional = true }
lazy_static = "1.4.0"
memchr = "2.7.1"
multibase = "0.9.0"
multihash = "0.11.4"
mp4 = "0.13.0"
pem = "3.0.2"
png_pong = { version = "0.9.1", optional = true }
rand = "0.8.5"
rand_chacha = "0.3.1"
range-set = "0.0.11"
rasn-ocsp = "0.12.5"
rasn-pkix = "0.12.5"
rasn = "0.12.5"
riff = { version = "1.0.1", optional = true }
schemars = { version = "0.8.21", optional = true }
serde = { version = "1.0.197", features = ["derive"] }
serde_bytes = "0.11.5"
serde_cbor = "0.11.1"
serde_derive = "1.0.197"
serde_json = { version = "1.0.117", features = ["preserve_order"] }
serde_with = "3.4.0"
serde-transcode = "1.1.1"
sha2 = "0.10.6"
tempfile = "3.10.1"
thiserror = "1.0.61"
treeline = { version = "0.1.0", optional = true }
url = "2.2.2, <2.5.1"                                               # Can't use 2.5.1 or newer until new license is reviewed.
uuid = { version = "1.7.0", features = ["serde", "v4", "js"] }
x509-parser = "0.15.1"
x509-certificate = "0.21.0"
zip = { version = "0.6.6", default-features = false }


[target.'cfg(not(target_arch = "wasm32"))'.dependencies]
ureq = "2.4.0"
image = { version = "0.24.7", default-features = false, features = [
	"jpeg",
	"png",
], optional = true }
instant = "0.1.12"
openssl = { version = "0.10.61", features = ["vendored"], optional = true }

[target.'cfg(target_arch = "wasm32")'.dependencies]
ed25519-dalek = "2.1.1"
getrandom = { version = "0.2.7", features = ["js"] }
# We need to use the `inaccurate` flag here to ensure usage of the JavaScript Date API
# to handle certificate timestamp checking correctly.
instant = { version = "0.1.12", features = ["wasm-bindgen", "inaccurate"] }
js-sys = "0.3.58"
rand_core = "0.9.0-alpha.2"
rsa = { version = "0.9.6", features = ["sha2"] }
serde-wasm-bindgen = "0.5.0"
spki = "0.6.0"
wasm-bindgen = "0.2.83"
wasm-bindgen-futures = "0.4.31"
web-sys = { version = "0.3.58", features = [
	"Crypto",
	"SubtleCrypto",
	"CryptoKey",
	"Window",
	"WorkerGlobalScope",
] }

[dev-dependencies]
anyhow = "1.0.40"
mockall = "0.11.2"
c2pa = { path = ".", features = [
	"unstable_api",
] } # allow integration tests to use the new API
jumbf = "0.4.0"


[target.'cfg(target_arch = "wasm32")'.dev-dependencies]
wasm-bindgen-test = "0.3.31"

[target.'cfg(not(target_arch = "wasm32"))'.dev-dependencies]
actix = "0.13.1"
ed25519-dalek = "2.1.1"
tokio = { version = "1.36.0", features = ["full"] }<|MERGE_RESOLUTION|>--- conflicted
+++ resolved
@@ -80,13 +80,8 @@
 bcder = "0.7.3"
 bytes = "1.4.0"
 byteorder = { version = "1.4.3", default-features = false }
-<<<<<<< HEAD
 byteordered = { version = "0.6.0", optional = true }
-chrono = { version = "0.4.27", default-features = false, features = [
-=======
-byteordered = "0.6.0"
 chrono = { version = "0.4.28", default-features = false, features = [
->>>>>>> 4333a28e
 	"serde",
 	"wasmbind",
 ] }
