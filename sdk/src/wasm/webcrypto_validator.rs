--- conflicted
+++ resolved
@@ -170,15 +170,6 @@
                 .map_err(|err| Error::WasmRsaKeyImport(err.to_string()))?;
             let normalized_hash = hash.clone().replace("-", "").to_lowercase();
 
-<<<<<<< HEAD
-            let promise = subtle_crypto
-                .import_key_with_object("spki", &key_array_buf, &algorithm, true, &usages)
-                .map_err(|_err| Error::WasmKey)?;
-            let crypto_key: CryptoKey = JsFuture::from(promise)
-                .await
-                .map_err(|_err| Error::WasmKey)?
-                .into();
-=======
             let result = match normalized_hash.as_ref() {
                 "sha256" => {
                     let vk = rsa::pkcs1v15::VerifyingKey::<Sha256>::new(public_key);
@@ -203,7 +194,6 @@
                 }
                 _ => return Err(Error::UnknownAlgorithm),
             };
->>>>>>> 4333a28e
 
             match result {
                 Ok(()) => {
@@ -260,10 +250,6 @@
             };
 
             match result {
-<<<<<<< HEAD
-                Ok(()) => Ok(true),
-                Err(err) => Ok(false),
-=======
                 Ok(()) => {
                     web_sys::console::debug_1(&"RSA-PSS validation success:".into());
                     Ok(true)
@@ -275,7 +261,6 @@
                     );
                     Ok(false)
                 }
->>>>>>> 4333a28e
             }
         }
         "ECDSA" => {
